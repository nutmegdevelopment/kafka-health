--- conflicted
+++ resolved
@@ -30,9 +30,4 @@
 
 ## To Do
 
-* Tests
-<<<<<<< HEAD
-* Backoff on Slack notifications
-=======
-* Log levels
->>>>>>> bb535ffb
+* Log levels